--- conflicted
+++ resolved
@@ -1,5 +1,4 @@
 <template>
-<<<<<<< HEAD
   <h2>FormKit Playground</h2>
   <FormKit
     v-slot="{ state: { valid } }"
@@ -39,19 +38,6 @@
       </FormKit>
     </FormKit>
   </FormKit>
-=======
-  <div class="container">
-    <h2>FormKit Playground</h2>
-    <!-- <FormKit
-      validation-behavior="live"
-      validation="^matches:/foo$/"
-    /> -->
-    <FormKitSchema
-      :schema="schema"
-      :library="library"
-    />
-  </div>
->>>>>>> 42ece7a6
 </template>
 
 <script setup lang="ts">
