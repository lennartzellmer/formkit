--- conflicted
+++ resolved
@@ -1,46 +1,6 @@
 <template>
   <h2>FormKit Playground</h2>
   <FormKit
-<<<<<<< HEAD
-    v-model="value"
-    type="text"
-    label="Text Input"
-    help="write something"
-  />
-  <FormKit
-    v-model="value"
-    type="textarea"
-    label="Text Area"
-    help="write something longer"
-  />
-  <FormKit
-    v-model="value"
-    type="range"
-    label="Range"
-    :delay="50"
-    help="Pick a value"
-  />
-  <FormKit
-    v-model="value"
-    label="Foo Bar!"
-    type="radio"
-    help="Hello help text!"
-    placeholder="Select the best country"
-    validation="required"
-    :options="options"
-  />
-  <pre>values: {{ value }}</pre>
-<!--
-  <FormKit
-    v-model="value"
-    label="Foo Bar!"
-    type="select"
-    multiple
-    help="Hello help text!"
-    :options="['foo', 'bar', 'baz', 'bim']"
-  />
-  <pre>{{ value }}</pre> -->
-=======
     type="form"
     @submit="submit"
   >
@@ -86,7 +46,6 @@
       :options="options"
     />
   </FormKit>
->>>>>>> 57fd9fea
 
   <FormKit type="button">Hello world</FormKit>
 </template>
